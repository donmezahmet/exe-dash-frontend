<!DOCTYPE html>
<html lang="en">
<head>
  <meta charset="UTF-8">
  <title>Audit Department Executive Dashboard</title>
  <script src="https://cdn.jsdelivr.net/npm/chart.js"></script>
  <script src="https://cdn.jsdelivr.net/npm/chartjs-plugin-datalabels"></script>
  <!-- Choices.js CSS -->
<link rel="stylesheet" href="https://cdn.jsdelivr.net/npm/choices.js/public/assets/styles/choices.min.css" />
<!-- Choices.js JS -->
<script src="https://cdn.jsdelivr.net/npm/choices.js/public/assets/scripts/choices.min.js"></script>
  <style>

    body {
      margin: 0;
      font-family: 'Segoe UI', sans-serif;
      background-color: #f5f7fa;
    }

header {
  background-color: #5D3EBC;
  color: #FFD10D;
  font-size: 24px;
  font-weight: 600;
  box-shadow: 0 2px 4px rgba(0,0,0,0.1);
  display: flex;
  align-items: center;
  justify-content: space-between;
  letter-spacing: 0.3px;
   height: 60px;
  line-height: 60px; /* yazıyı dikeyde ortalar */
  padding: 0 40px;
}
.header-content {
  display: flex;
  align-items: center;
  gap: 16px;
}

.logo {
  height: 36px;   /* Gerekirse burayı değiştirerek logo boyutunu ayarlayabilirsin */
  vertical-align: middle;
}

.dashboard-title {
  font-size: 24px;
  font-weight: 600;
  color: #FFD10D;
}


    .container {
      display: flex;
      flex-wrap: wrap;
      justify-content: space-between;
      gap: 40px;
      padding: 40px;
    }

   .row {
  display: flex;
  flex-wrap: wrap;
  gap: 40px;
  width: 100%;
  align-items: flex-start;  /* ✅ Bu satırı ekleyin */
}


.card {
  background: white;
  padding: 30px;
  border-radius: 12px;
  box-shadow: 0 2px 10px rgba(0, 0, 0, 0.07);
  flex: 0 1 600px; /* flex-grow: 0 olacak şekilde güncellendi */
  max-width: 650px;
  display: flex;
  flex-direction: column;
  align-items: flex-start;
}


  .card-full {
  max-width: 100% !important;
  flex: 1 1 100% !important;
}


    h2 {
      margin-top: 0;
      font-size: 20px;
      font-weight: 600;
      color: #2c3e50;
    }

    canvas {
      width: 100% !important;

    }

    .dropdown-multiselect {
  width: 100%;
  margin-bottom: 12px;
}

select[multiple] {
  width: 70%;
  max-height: 42px;
  padding: 10px;
  border-radius: 6px;
  border: 1px solid #ccc;
  font-size: 14px;
}

.choices__list--multiple {
  display: flex !important;
  flex-wrap: nowrap !important;
  overflow-x: auto !important;
  overflow-y: hidden !important;
  padding: 4px 0;
  margin: 0;
  width: 100%;
}



.choices[data-type*="select-multiple"] .choices__list--dropdown {
  width: auto !important;
  min-width: 300px !important;
}
.choices__item .choices__button {
  margin-left: 8px;
  color: #fff;
  font-weight: bold;
  font-size: 12px;
}
.choices__list--multiple .choices__item {
  background-color: #007b8a;
  color: #fff;
  border-radius: 20px;
  padding: 5px 10px;
  margin: 0 6px 0 0; /* üstten boşluk kaldırıldı */
  font-size: 13px;
  display: inline-flex;
  align-items: center;
  white-space: nowrap; /* ✅ Taşmayı engeller */
}



.choices__inner {
  max-height: 44px !important;
  overflow-x: auto !important;
  overflow-y: hidden !important;
  display: flex !important;
  flex-wrap: nowrap !important;
  align-items: center;
}

    #riskTextChart {
      width: 100%;
      white-space: pre-wrap;
      font-family: monospace;
      font-size: 13px;
      color: #2c3e50;
    }

    .legend {
      margin-top: 10px;
      width: 100%;
      font-size: 14px;
    }

#controlRiskTableContainer {
  width: 100%;
  overflow-x: auto;
  overflow-y: auto;
  background-color: #ffffff;
  border-radius: 8px;
  border: 1px solid #ddd;
  box-shadow: 0 1px 3px rgba(0,0,0,0.05);
  display: inline-block;        /* ✅ içeriğe göre yükseklik ayarlar */
}

#controlRiskTableContainer table {
  width: 100%;
  border-collapse: collapse;
  font-family: 'Segoe UI', sans-serif;
  font-size: 12px;
  color: #2c3e50;
  table-layout: fixed; /* ✅ Bu satırı ekle */
}

#controlRiskTableContainer td:first-child,
#controlRiskTableContainer th:first-child {
  text-align: left;
  width: 160px;              /* ✅ Tek bir width değeri yeterli */
  word-break: break-word;
  white-space: normal;
}


#controlRiskTableContainer th,
#controlRiskTableContainer td {
  padding: 10px 12px;
  text-align: center;
  border: 1px solid #e1e4e8;
  line-height: 1.4;
}

#controlRiskTableContainer th {
  background-color: #f2f4f7;
  font-weight: 600;
  color: #333;
  white-space: nowrap;
}

#controlRiskTableContainer td {
  background-color: #ffffff;
}

#controlRiskTableContainer tr:nth-child(even) td {
  background-color: #f9f9f9;
}

#controlRiskTableContainer td:first-child {
  text-align: left;
  max-width: 140px;
  min-width: 40px;
  word-break: break-word;
  white-space: normal;
}

#controlRiskTableContainer th:first-child {
  max-width: 140px;
  min-width: 40px;
  word-break: break-word;
  white-space: normal;
  text-align: center;
}
.card.compact-table-card {
  padding: 20px 20px 10px 20px !important; /* Alt padding azaltıldı */
}


 #typeRiskTableContainer {
  width: 100%;
  overflow-x: auto;
  overflow-y: auto;
  background-color: #ffffff;
  border-radius: 8px;
  border: 1px solid #ddd;
  box-shadow: 0 1px 3px rgba(0,0,0,0.05);
  display: inline-block;
}

#typeRiskTableContainer table {
  width: 100%;
  border-collapse: collapse;
  font-family: 'Segoe UI', sans-serif;
  font-size: 12px;
  color: #2c3e50;
  table-layout: fixed; /* ✅ Eklendi */
}

#typeRiskTableContainer th,
#typeRiskTableContainer td {
  padding: 10px 12px;
  text-align: center;
  border: 1px solid #e1e4e8;
  line-height: 1.4;
}

#typeRiskTableContainer th {
  background-color: #f2f4f7;
  font-weight: 600;
  color: #333;
  white-space: nowrap;
}

#typeRiskTableContainer td {
  background-color: #ffffff;
}

#typeRiskTableContainer tr:nth-child(even) td {
  background-color: #f9f9f9;
}

#typeRiskTableContainer td:first-child,
#typeRiskTableContainer th:first-child {
  text-align: left;
  width: 140px; /* ✅ Tek bir width ile sınırlandırıldı */
  word-break: break-word;
  white-space: normal;
}


.filter-row .filter-group {
  flex-direction: row;
  align-items: center;
}
.filter-row .filter-group label {
  margin-bottom: 0;
  margin-right: 8px;
}

.filter-group .choices {
  width: 100%;
  max-width: 300px;
}

/* Bu kural, başlığı sola, butonu sağa yaslar ve aynı satıra getirir */
/* This rule aligns the title to the left and the button to the right */
.card-header {
  display: flex;
  justify-content: space-between; 
  align-items: center;
  width: 100%;
  margin-bottom: 20px; /* ✅ FİLTREYİ AŞAĞI ALMAK İÇİN BU SATIRI EKLEYİN */
}
/* Başlığın kendi alt boşluğunu sıfırlayarak hizalamayı düzeltiyoruz */
.card-header h2 {
    margin-bottom: 0;
}

/* This rule aligns the filter(s) to the right */



    #detailBox {
      display: none;
      position: fixed;
      top: 80px;
      left: 50%;
      transform: translateX(-50%);
      background: white;
      border: 1px solid #ccc;
      padding: 20px;
      max-width: 600px;
      width: 90%;
      box-shadow: 0 4px 12px rgba(0,0,0,0.2);
      z-index: 999;
      border-radius: 10px;
    }

    #detailBox button {
      float: right;
    }

    #detailBox h3 {
      margin-top: 0;
    }

    #detailBox ul {
      padding-left: 20px;
    }

    #detailBox li {
      margin-bottom: 6px;
    }

    .score-card-container {
  display: flex;
  flex-wrap: wrap;
  gap: 20px;
  justify-content: flex-start;
}

.score-card-container2 {
  display: flex;
  flex-wrap: wrap;
  gap: 40px;
  justify-content: flex-start;
}
.score-card {
  background-color: #1c1f26;
  color: #ecf0f1;
  border-radius: 12px;
  padding: 20px 30px;
  box-shadow: 0 2px 10px rgba(0,0,0,0.2);
  text-align: center;
  min-width: 120px;
  flex: 1 0 120px;
}

.score-card h3 {
  font-size: 20px;
  margin: 0;
  color: #3498db;
}

.score-card p {
  font-size: 14px;
  margin: 6px 0 4px;
  color: #95a5a6;
}

.score-card .count {
  font-size: 28px;
  font-weight: bold;
  color: #2ecc71;
}
#projectRiskTableContainer {
  width: 100%;
  max-height: 400px;
  overflow-x: auto;
  overflow-y: auto;
  background-color: #ffffff;
  border-radius: 8px;
  border: 1px solid #ddd;
  box-shadow: 0 1px 3px rgba(0,0,0,0.05);
}

#projectRiskTableContainer table {
  width: 100%;
  border-collapse: collapse;
  font-family: 'Segoe UI', sans-serif;
  font-size: 12px;
  color: #2c3e50;
}

#projectRiskTableContainer th,
#projectRiskTableContainer td {
  padding: 10px 12px;
  text-align: center;
  border: 1px solid #e1e4e8;
  line-height: 1.4;
}

/* Başlıklar */
#projectRiskTableContainer th {
  background-color: #f2f4f7;
  font-weight: 600;
  color: #333;
  white-space: nowrap;
}

/* Tüm veri hücreleri */
#projectRiskTableContainer td {
  background-color: #ffffff;
}

/* Alternatif satır rengi */
#projectRiskTableContainer tr:nth-child(even) td {
  background-color: #f9f9f9;
}

/* İlk sütun sola hizalanacak */
#projectRiskTableContainer td:first-child {
  text-align: left;
  max-width: 260px;
  min-width: 200px;
  word-break: break-word;
  white-space: normal;
}

/* İlk sütun başlığı ortada ama genişlik aynı */
#projectRiskTableContainer th:first-child {
  max-width: 260px;
  min-width: 200px;
  word-break: break-word;
  white-space: normal;
  text-align: center;
}


@media (max-width: 1000px) {
  .card {
    max-width: 100%;
  }
}

#auditNameStatusTableContainer {
  width: 100%;
  max-height: 600px;
  overflow-x: auto;         /* yatay scroll burada */
  overflow-y: auto;         /* dikey scroll burada */
  background-color: #ffffff;
  border-radius: 8px;
  border: 1px solid #ddd;
  box-shadow: 0 1px 3px rgba(0,0,0,0.05);
}

#auditNameStatusTableContainer table {
  width: 100%;
  border-collapse: collapse;
  font-family: 'Segoe UI', sans-serif;
  font-size: 12px;
  color: #2c3e50;
}

#auditNameStatusTableContainer th,
#auditNameStatusTableContainer td {
  padding: 10px 12px;
  text-align: center;
  border: 1px solid #e1e4e8;
  line-height: 1.4;
}

/* Başlıklar */
#auditNameStatusTableContainer th {
  background-color: #f2f4f7;
  font-weight: 600;
  color: #333;
  white-space: nowrap;
}

/* Tüm veri hücreleri */
#auditNameStatusTableContainer td {
  background-color: #ffffff;
}

/* Alternatif satır rengi */
#auditNameStatusTableContainer tr:nth-child(even) td {
  background-color: #f9f9f9;
}

/* Sadece ilk sütun hücreleri sola hizalanır, başlık dahil değil */
#auditNameStatusTableContainer td:first-child {
  text-align: left;
  max-width: 260px;
  min-width: 200px;
  word-break: break-word;
  white-space: normal;
}

/* İlk sütun başlığı ortada kalsın ama genişlik aynı kalsın */
#auditNameStatusTableContainer th:first-child {
  max-width: 260px;
  min-width: 200px;
  word-break: break-word;
  white-space: normal;
  text-align: center;
}

#auditProgressWrapper {
  width: 100%;
  position: relative;
  max-height: 550px;        /* Maksimum yüksekliği belirliyoruz */
  overflow-y: auto;         /* Taşarsa scroll çıksın */
  margin-top: 10px;
  padding: 0;
  padding-right: 10px;      /* scroll bar boşluğu */
}

#auditProgressChart {
  width: 100% !important;
  height: 100% !important;
}

#auditProgressWrapper {
  max-height: 360px;
  overflow-y: auto;
}

/* Scroll dışına taşmasını engelle, margin kalsın */
.audit-table-wrapper {
  flex: 2;
  height: 100%;
  min-height: 480px;
  overflow: hidden;
  margin-top: 36px;
}

.auto-height-card {
  flex: none !important;
}

.card.auto-height-card {
  padding-bottom: 20px !important; /* Alt boşluğu azalt */
  min-height: unset !important;    /* Varsayılan minimum yükseklik varsa iptal et */
  height: auto !important;         /* Kart içeriğe göre boylansın */
}
.top-scorecards {
  justify-content: center; /* ortalar */
  width: 100%;
  display: flex;
  gap: 40px;
  margin-bottom: 40px;
}
 #fraudImpactTableContainer {
  width: 100%;
  overflow-x: auto;
  overflow-y: auto;
  background-color: #ffffff;
  border-radius: 8px;
  border: 1px solid #ddd;
  box-shadow: 0 1px 3px rgba(0,0,0,0.05);
  display: inline-block;
}

#fraudImpactTableContainer table {
  width: 100%;
  border-collapse: collapse;
  font-family: 'Segoe UI', sans-serif;
  font-size: 12px;
  color: #2c3e50;
  table-layout: fixed; /* ✅ Eklendi */
}

#fraudImpactTableContainer th,
#fraudImpactTableContainer td {
  padding: 10px 12px;
  text-align: center;
  border: 1px solid #e1e4e8;
  line-height: 1.4;
}

#fraudImpactTableContainer th {
  background-color: #f2f4f7;
  font-weight: 600;
  color: #333;
  white-space: nowrap;
}

#fraudImpactTableContainer td {
  background-color: #ffffff;
}

#fraudImpactTableContainer tr:nth-child(even) td {
  background-color: #f9f9f9;
}

#fraudImpactTableContainer td:first-child,
#fraudImpactTableContainer th:first-child {
  text-align: left;
  width: 100px; /* ✅ Tek bir width ile sınırlandırıldı */
  word-break: break-word;
  white-space: normal;
}

 #fraudImpactLocalContainer {
  width: 100%;
  overflow-x: auto;
  overflow-y: auto;
  background-color: #ffffff;
  border-radius: 8px;
  border: 1px solid #ddd;
  box-shadow: 0 1px 3px rgba(0,0,0,0.05);
  display: inline-block;
}

#fraudImpactLocalContainer table {
  width: 100%;
  border-collapse: collapse;
  font-family: 'Segoe UI', sans-serif;
  font-size: 12px;
  color: #2c3e50;
  table-layout: fixed; /* ✅ Eklendi */
}

#fraudImpactLocalContainer th,
#fraudImpactLocalContainer td {
  padding: 10px 12px;
  text-align: center;
  border: 1px solid #e1e4e8;
  line-height: 1.4;
}

#fraudImpactLocalContainer th {
  background-color: #f2f4f7;
  font-weight: 600;
  color: #333;
  white-space: nowrap;
}

#fraudImpactLocalContainer td {
  background-color: #ffffff;
}

#fraudImpactLocalContainer tr:nth-child(even) td {
  background-color: #f9f9f9;
}

#fraudImpactLocalContainer td:first-child,
#fraudImpactLocalContainer th:first-child {
  text-align: left;
  width: 100px; /* ✅ Tek bir width ile sınırlandırıldı */
  word-break: break-word;
  white-space: normal;
}


 #lossPreventionSummaryContainer {
  width: 100%;
  overflow-x: auto;
  overflow-y: auto;
  background-color: #ffffff;
  border-radius: 8px;
  border: 1px solid #ddd;
  box-shadow: 0 1px 3px rgba(0,0,0,0.05);
  display: inline-block;
}

#lossPreventionSummaryContainer table {
  width: 100%;
  border-collapse: collapse;
  font-family: 'Segoe UI', sans-serif;
  font-size: 12px;
  color: #2c3e50;
  table-layout: fixed; /* ✅ Eklendi */
}

#lossPreventionSummaryContainer th,
#lossPreventionSummaryContainer td {
  padding: 10px 12px;
  text-align: center;
  border: 1px solid #e1e4e8;
  line-height: 1.4;
}

#lossPreventionSummaryContainer th {
  background-color: #f2f4f7;
  font-weight: 600;
  color: #333;
  white-space: nowrap;
}

#lossPreventionSummaryContainer td {
  background-color: #ffffff;
}

#lossPreventionSummaryContainer tr:nth-child(even) td {
  background-color: #f9f9f9;
}

#lossPreventionSummaryContainer td:first-child,
#lossPreventionSummaryContainer th:first-child {
  text-align: left;
  width: 100px; /* ✅ Tek bir width ile sınırlandırıldı */
  word-break: break-word;
  white-space: normal;
}
.login-card {
  display: flex;
  justify-content: center;
  align-items: center;
  height: 90vh;
    background-color: #5D3EBC; /* Arka plan tek renk */
}

.login-content {
  background-color: white;
  padding: 40px 30px;
  border-radius: 16px;
  box-shadow: 0 8px 20px rgba(0, 0, 0, 0.15);
  text-align: center;
  width: 100%;
  max-width: 400px;
}

.login-logo {
  width: 100px;
  margin-bottom: 10px;
}

.login-content h2 {
  font-size: 1.2rem;
  margin-bottom: 20px;
  color: #333;
}

.login-divider {
  display: flex;
  align-items: center;
  margin: 20px 0;
  color: #666;
  font-size: 14px;
}

.login-divider::before,
.login-divider::after {
  content: '';
  flex: 1;
  height: 1px;
  background: #ddd;
}

.login-divider span {
  padding: 0 15px;
}

.google-login-btn {
  display: flex;
  align-items: center;
  justify-content: center;
  width: 100%;
  padding: 12px;
  margin-bottom: 20px;
  border: 1px solid #ddd;
  border-radius: 8px;
  background-color: #fff;
  color: #757575;
  text-decoration: none;
  font-size: 14px;
  font-weight: 500;
  transition: box-shadow 0.2s;
}

.google-login-btn:hover {
  box-shadow: 0 2px 8px rgba(0,0,0,0.1);
  text-decoration: none;
  color: #757575;
}

.google-icon {
  width: 18px;
  height: 18px;
  margin-right: 12px;
}

.login-content input {
  display: block;
  width: 100%;
  padding: 12px;
  margin-bottom: 15px;
  border: 1px solid #ccc;
  border-radius: 8px;
  font-size: 1rem;
}

.login-content button {
  background-color: #ffcc00;
  color: #000;
  font-weight: bold;
  padding: 12px;
  border: none;
  border-radius: 8px;
  width: 100%;
  font-size: 1rem;
  cursor: pointer;
  transition: background 0.3s ease;
}

.login-content button:hover {
  background-color: #e6b800;
}

.login-error {
  color: red;
  font-size: 0.9rem;
  margin-top: 10px;
}
.score-card-container {
  display: flex;
  flex-wrap: wrap;
  justify-content: center;
  gap: 20px;
  margin-top: 20px;
}

.score-card {
  background-color: #1c1c1c;
  color: #fff;
  padding: 20px;
  width: 200px;
  text-align: center;
  border-radius: 20px;
  box-shadow: 0 4px 12px rgba(0,0,0,0.2);
}

.score-year {
  font-size: 24px;
  font-weight: bold;
  color: #3ea6ff;
}

.score-value {
  font-size: 28px;
  font-weight: bold;
  color: #4ade80;
}

.score-sub {
  font-size: 16px;
  color: #ccc;
  margin-top: 6px;
}

.scorecard-row {
  display: flex;
  justify-content: center;
  gap: 40px;
  flex-wrap: wrap;
  margin-bottom: 40px;
}



.score-card-container {
  display: flex;
  flex-wrap: wrap;
  gap: 20px;
  justify-content: center;
}
.btn-export {
  background-color: #2ecc71;
  color: white;
  padding: 8px 16px;
  font-size: 14px;
  border: none;
  border-radius: 6px;
  cursor: pointer;
  transition: background-color 0.2s;
}

.btn-export:hover {
  background-color: #27ae60;
}



 #exportFindingActionsBtn.btn-export {
      background-color: #FFD100;
      color: #5D3EBC;
      border: none;
      padding: 8px 16px;
      font-weight: 600;
      border-radius: 6px;
      cursor: pointer;
      transition: background-color 0.3s ease;
    }
    #exportFindingActionsBtn.btn-export:hover {
      background-color: #f6c700;
    }


.filter-row .filter-group {
  flex-direction: row; /* Dikey olan hizalamayı YATAY yapar */
  align-items: center;   /* Etiket ve filtreyi dikeyde ortalar */
}

/* Bu kural, yatay hizalamada etiketin altındaki gereksiz boşluğu kaldırır */
.filter-row .filter-group label {
  margin-bottom: 0;
  margin-right: 8px; /* Etiket ile filtre arasına boşluk ekler */
}
  </style>
</head>
<body>
 <header>
  <div class="header-content">
    <img src="logo.png" alt="Logo" class="logo">
    <span>Audit Department Executive Dashboard</span>
  </div>
</header>

<!-- Login Section -->
<div id="loginSection" class="login-card">
  <div class="login-content">
    <img src="logo.png" alt="Getir Logo" class="login-logo">
    <h2>Audit Department Executive Dashboard</h2>

    <!-- Google SSO Login Button -->
    <a href="https://exe-dash-backend.onrender.com/api/auth/google" class="google-login-btn">
      <svg class="google-icon" viewBox="0 0 24 24">
        <path fill="#4285F4" d="M22.56 12.25c0-.78-.07-1.53-.2-2.25H12v4.26h5.92c-.26 1.37-1.04 2.53-2.21 3.31v2.77h3.57c2.08-1.92 3.28-4.74 3.28-8.09z"/>
        <path fill="#34A853" d="M12 23c2.97 0 5.46-.98 7.28-2.66l-3.57-2.77c-.98.66-2.23 1.06-3.71 1.06-2.86 0-5.29-1.93-6.16-4.53H2.18v2.84C3.99 20.53 7.7 23 12 23z"/>
        <path fill="#FBBC05" d="M5.84 14.09c-.22-.66-.35-1.36-.35-2.09s.13-1.43.35-2.09V7.07H2.18C1.43 8.55 1 10.22 1 12s.43 3.45 1.18 4.93l2.85-2.22.81-.62z"/>
        <path fill="#EA4335" d="M12 5.38c1.62 0 3.06.56 4.21 1.64l3.15-3.15C17.45 2.09 14.97 1 12 1 7.7 1 3.99 3.47 2.18 7.07l3.66 2.84c.87-2.6 3.3-4.53 6.16-4.53z"/>
      </svg>
      Continue with Google
    </a>

    <p id="loginError" class="login-error"></p>
  </div>
</div>

<script>
  document.addEventListener('DOMContentLoaded', () => {
    // Check if user is already authenticated on page load
    checkAuthStatus();

    // Check for OAuth callback parameters
    const urlParams = new URLSearchParams(window.location.search);
    if (urlParams.get('error') === 'oauth_failed') {
      document.getElementById('loginError').innerText = 'Google authentication failed. Please try again.';
    }
  });

  async function checkAuthStatus() {
    try {
      const response = await fetch('https://exe-dash-backend.onrender.com/api/auth/status', {
        credentials: 'include'
      });
      const data = await response.json();

      if (data.authenticated) {
        console.log("✅ User already authenticated:", data.user);
        showDashboard();
      }
    } catch (error) {
      console.log("User not authenticated, showing login form");
    }
  }

  function showDashboard() {
    // Hide login panel
    const loginSection = document.getElementById('loginSection');
    if (loginSection) loginSection.style.display = 'none';

    // Show dashboard
    const dashboard = document.getElementById('dashboardContainer');
    if (dashboard) {
      dashboard.style.display = 'block';
      dashboard.style.visibility = 'visible';
      dashboard.style.opacity = 1;
    }

    // Initialize dashboard
    if (typeof initializeDashboard === 'function') {
      initializeDashboard();
    }
  }
</script>
  <div class="card">
    <h2>Investigations by Year</h2>
    <div class="score-card-container" id="investigationScoreCards"></div>
  </div>
</div>

  <!-- export button -->




  <!-- Altına chart veya tablo geliyor olabilir -->



<!-- ✅ Alttaki Scorecard Satırı -->
<div class="row scorecard-row">
  <div class="card">
    <h2>Fraud Impact by Year</h2>
    <div class="score-card-container" id="investigationScoreCards2"></div>
  </div>


  <div class="card">
    <!-- placeholder veya gelecekteki kart getir githuba al -->
    <h2>Loss Prevention Impact by Year</h2>
    <div class="score-card-container" id="investigationScoreCards3"></div>
  </div>
</div>


<!-- ✅ Diğer her şey aşağıdan devam ediyor -->

  <div class="row">

<!-- ✅ OLMASI GEREKEN DOĞRU BLOK -->
<div class="card">
  <h2>Audit Findings by Year and Status</h2>
  <div class="filter-row">
    <div class="filter-group">
      <!-- 1. Etiket düzeltildi (for="auditTypeSelect") -->
      <label for="auditTypeSelect" style="font-size: 14px; font-weight: 500;">Filter:</label>
      <!-- 2. ID düzeltildi (id="auditTypeSelect"), inline stiller korundu -->
      <select id="auditTypeSelect" onchange="reloadBarChart()" style="margin-left: 8px; padding: 4px 8px; border-radius: 6px; border: 1px solid #ccc; font-size: 14px;">
        <!-- Bu kısım JavaScript tarafından doldurulacak -->
      </select>
    </div>
  </div>
  <canvas id="statusChart"></canvas>
</div>

    <div class="card" style="max-width: 1000px;">
      <h2>Finding Actions - Status Distribution</h2>
      <div style="display: flex; flex-wrap: nowrap; gap: 24px; align-items: flex-start; width: 100%;">
        <div style="flex: 1; min-width: 300px; max-width: 400px;">
          <div style="margin-bottom: 10px;">
            <label for="auditTypeSelectActionPie" style="font-size: 14px; font-weight: 500;">Filter:</label>
            <select id="auditTypeSelectActionPie" onchange="reloadActionPieChart()" style="margin-left: 8px; padding: 4px 8px; border-radius: 6px; border: 1px solid #ccc; font-size: 14px;">
              <option value="">All Types</option>
            </select>
          </div>
          <canvas id="actionPie" width="280" height="280"></canvas>
          <div class="legend" id="actionLegend"></div>
        </div>
        <div class="audit-table-wrapper">
          <div id="auditNameStatusTableContainer"></div>
        </div>
      </div>
    </div>

    <div class="card">
      <h2>Finding Actions by Lead and Status</h2>
      <canvas id="leadStatusChart"></canvas>
    </div>

    <div class="card">
      <h2>Audit Plan - Progress Tracker</h2>
      <div style="align-self: flex-end; margin-bottom: 10px;">
        <label for="auditLeadSelect" style="font-size: 14px; font-weight: 500;">Audit Lead:</label>
        <select id="auditLeadSelect" onchange="loadAuditProgressChart()" style="margin-left: 8px; padding: 4px 8px; border-radius: 6px; border: 1px solid #ccc; font-size: 14px;">
          <option value="">All Leads</option>
        </select>
        <label for="auditYearSelect" style="font-size: 14px; font-weight: 500; margin-left: 20px;">Audit Year:</label>
        <select id="auditYearSelect" onchange="loadAuditProgressChart()" style="margin-left: 8px; padding: 4px 8px; border-radius: 6px; border: 1px solid #ccc; font-size: 14px;">
          <option value="">All Years</option>
        </select>
      </div>
      <div id="auditProgressWrapper">
        <canvas id="auditProgressChart"></canvas>
      </div>
    </div>
  <div class="card">
  <div class="card-header">
    <h2>Finding Actions Aging</h2>
    <button id="exportFindingActionsBtn" class="btn-export">Export to Excel</button>
  </div>

  <div style="align-self: flex-end; margin-bottom: 10px;">
    <label for="auditLeadSelectAge" style="font-size: 14px; font-weight: 500;">Audit Lead:</label>
    <select id="auditLeadSelectAge" onchange="loadLeadActionAgeChart()" style="margin-left: 8px; padding: 4px 8px; border-radius: 6px; border: 1px solid #ccc; font-size: 14px;">
      <option value="">All Leads</option>
    </select>
  </div>
  
  <canvas id="leadActionAgeChart"></canvas>
</div>


    <div class="card">
      <h2>Risk Level Distribution by Audit Project</h2>
      <div id="projectRiskTableContainer"></div>
    </div>

    <div class="card compact-table-card">
      <h2>Finding Distribution by Internal Control Element and Risk Level</h2>
      <div id="controlRiskTableContainer"></div>
    </div>

    <div class="card compact-table-card">
      <h2>Finding Distribution by Risk Type and Risk Level</h2>
      <div id="typeRiskTableContainer"></div>
    </div>

<div class="card compact-table-card">
  <h2>Fraud Impact</h2>
  <div id="fraudImpactTableContainer"></div>
  </div>
<div class="card compact-table-card">
  <h2>Loss Prevention - Summary</h2>
  <div id="lossPreventionSummaryContainer"></div>
</div>



  </div> <!-- row -->
</div> <!-- container -->

</div>
    <!-- Metin Görünümü Alt Kart -->
<<<<<<< HEAD
=======
    
<!-- 📦 1. XLSX kütüphanesini yükle -->
<script src="https://cdnjs.cloudflare.com/ajax/libs/xlsx/0.18.5/xlsx.full.min.js"></script>

<!-- 🧠 2. Kendi scriptini ayrı yaz -->
<script>
document.addEventListener('DOMContentLoaded', () => {
  const exportBtn = document.getElementById('exportFindingActionsBtn');
  if (!exportBtn) {
    console.error("Export butonu DOM'da bulunamadı.");
    return;
  }

  exportBtn.addEventListener('click', async () => {
    console.log("Export to Excel butonuna tıklandı."); // ✅ Takip logu

    try {
      const response = await fetch(`${backendURL}/api/finding-actions-export`);
      const data = await response.json();
    

      if (!Array.isArray(data) || data.length === 0) {
        alert("No data found for export.");
        return;
      }

      // ADF (Atlassian Document Format) içeriğini düz metne çeviren fonksiyon
      function extractTextFromADF(adf) {
        if (!adf || typeof adf !== 'object') return '';
        if (adf.type === 'text') return adf.text || '';
        if (!Array.isArray(adf.content)) return '';
        return adf.content.map(extractTextFromADF).join(' ');
      }

      // Veriyi dönüştür (ADF formatındaki alanları temizle)
      const cleanedData = data.map(item => ({
        ...item,
        description: extractTextFromADF(item.description),
        actionDescription: extractTextFromADF(item.actionDescription)
      }));

      const worksheet = XLSX.utils.json_to_sheet(cleanedData);
      const workbook = XLSX.utils.book_new();
      XLSX.utils.book_append_sheet(workbook, worksheet, "FindingActions");

      XLSX.writeFile(workbook, "finding-actions.xlsx");
      console.log("Excel dosyası indiriliyor...");

    } catch (err) {
      console.error("Excel export error:", err);
      alert("An error occurred while exporting to Excel.");
    }
  });
});
</script>
>>>>>>> b4a18858

  <script>
 const backendURL = 'https://exe-dash-backend.onrender.com';

const predefinedColors = {
  'OPEN': '#2980b9',
  'COMPLETED': '#27ae60',
  'CLOSED': '#e67e22',
  'RISK ACCEPTED': '#8e44ad'
};

const fallbackColors = ['#7f8c8d', '#34495e', '#f39c12', '#95a5a6'];
const statusColors = {};
let colorIndex = 0;
let barChartInstance = null;

// ✅ OLMASI GEREKEN DOĞRU FONKSİYON
function loadAuditTypes() {
  fetch(`${backendURL}/api/audit-types`, { credentials: 'include' })
    .then(res => res.json())
    .then(types => {
      const barSelect = document.getElementById('auditTypeSelect');
      const actionSelect = document.getElementById('auditTypeSelectActionPie');

<<<<<<< HEAD
      barSelect.innerHTML = '<option value="">All Types</option>';
      pieSelect.innerHTML = '<option value="">All Types</option>';
      actionSelect.innerHTML = '<option value="">All Types</option>';

      types.forEach(type => {
        const option1 = document.createElement('option');
        option1.value = type;
        option1.textContent = type;
        barSelect.appendChild(option1);

        const option2 = document.createElement('option');
        option2.value = type;
        option2.textContent = type;
        pieSelect.appendChild(option2);

        const option3 = document.createElement('option');
        option3.value = type;
        option3.textContent = type;
        actionSelect.appendChild(option3);
      });

      // ✅ Audit Type için Choices.js
      const auditTypeSelectEl = document.getElementById('auditTypeSelect');
      new Choices(auditTypeSelectEl, {
        removeItemButton: true,
        placeholder: true,
        placeholderValue: 'Select Audit Types',
        searchEnabled: true,
        shouldSort: false
      });

      // 🔽 Ülkeleri çek
      fetch(`${backendURL}/api/audit-countries`, { credentials: 'include' })
        .then(res => res.json())
        .then(countries => {
          const barCountrySelect = document.getElementById('auditCountrySelect');
          const pieCountrySelect = document.getElementById('auditCountrySelectPie');

          barCountrySelect.innerHTML = '<option value="">All Countries</option>';
          pieCountrySelect.innerHTML = '<option value="">All Countries</option>';

          countries.forEach(country => {
            const option1 = document.createElement('option');
            option1.value = country;
            option1.textContent = country;
            barCountrySelect.appendChild(option1);

            const option2 = document.createElement('option');
            option2.value = country;
            option2.textContent = country;
            pieCountrySelect.appendChild(option2);
          });

          // ✅ Country için Choices.js (çoklu seçimli)
          const auditCountrySelectEl = document.getElementById('auditCountrySelect');
          new Choices(auditCountrySelectEl, {
            removeItemButton: true,
            placeholder: true,
            placeholderValue: 'Select Countries',
            searchEnabled: true,
            shouldSort: false
          });

          // ✅ Grafikleri çiz
          reloadBarChart();
          reloadPieChart();
          reloadActionPieChart();
=======
      if (barSelect) {
        barSelect.innerHTML = '<option value="">All Types</option>';
        types.forEach(type => {
          const option = document.createElement('option');
          option.value = type;
          option.textContent = type;
          barSelect.appendChild(option);
        });
      }
      
      if (actionSelect) {
        actionSelect.innerHTML = '<option value="">All Types</option>';
        types.forEach(type => {
          const option = document.createElement('option');
          option.value = type;
          option.textContent = type;
          actionSelect.appendChild(option);
>>>>>>> b4a18858
        });
      }
      
      // "new Choices" ile başlayan blok buradan silindiği için
      // 'auditTypeSelect' filtresinin tasarımı artık değişmeyecek.

      reloadBarChart();
      reloadActionPieChart();
    });
}

function reloadBarChart() {
  const selectedAuditTypeOptions = Array.from(document.getElementById('auditTypeSelect')?.selectedOptions || []);
  const selectedAuditTypes = selectedAuditTypeOptions.map(opt => opt.value).filter(v => v !== "");
  
  // const selectedAuditCountry satırı silindi.

  const params = new URLSearchParams();
  selectedAuditTypes.forEach(type => params.append('auditTypes', type));

  // Country parametresi ekleyen "if" bloğu silindi.

  const url = `${backendURL}/api/finding-status-by-year?${params.toString()}`;
<<<<<<< HEAD

  fetch(url, { credentials: 'include' })
=======
  
  // Fonksiyonun geri kalanı aynı...
  fetch(url)
>>>>>>> b4a18858
    .then(res => res.json())
    .then(data => {
      const years = Object.keys(data).filter(y => y !== 'Unknown').sort();
      if (Object.keys(data).includes('Unknown')) {
        years.push('Unknown');
      }
      const allStatusesSet = new Set();
      years.forEach(year => {
        Object.keys(data[year]).forEach(status => allStatusesSet.add(status));
      });
      const allStatuses = Array.from(allStatusesSet);
      allStatuses.forEach(status => {
        const normalized = status.toUpperCase();
        if (!statusColors[status]) {
          statusColors[status] = predefinedColors[normalized] || fallbackColors[colorIndex++ % fallbackColors.length];
        }
      });
      const datasets = allStatuses.map(status => {
        const dataPoints = years.map(year => data[year][status] || 0);
        return {
          label: status,
          data: dataPoints,
          backgroundColor: statusColors[status],
          borderRadius: 6
        };
      });
      const config = {
        type: 'bar',
        data: {
          labels: years.map(y => y === 'Unknown' ? 'Not Assigned' : y),
          datasets
        },
        options: {
          responsive: true,
          plugins: {
            legend: { position: 'top' },
            datalabels: { display: false }
          },
          scales: {
            x: { stacked: true },
            y: { stacked: true, beginAtZero: true }
          }
        },
        plugins: [ChartDataLabels]
      };
      if (barChartInstance) {
        barChartInstance.destroy();
      }
      barChartInstance = new Chart(document.getElementById('statusChart').getContext('2d'), config);
    });
}

// Sayfa yüklendiğinde sadece dropdown'u yükle
function initializeDashboard() {
  loadAuditTypes();
  reloadBarChart();
  // reloadPieChart(); // SİLİNDİ
  reloadActionPieChart();
  loadLeadStatusChart();
  loadAuditProgressChart();
  loadLeadActionAgeChart();
  loadInvestigationScores();
  loadFraudImpactScoreCards();
  loadLpImpactScoreCards();
  loadAuditNameStatusTable();
  loadProjectRiskChart();
  loadAuditProjectScoreCards();
  loadGoogleSheetTable();
  loadLossPreventionSummary();
  document.getElementById('auditLeadSelectAge').addEventListener('change', loadLeadActionAgeChart);
}






<<<<<<< HEAD
let pieChartInstance = null;

function reloadPieChart() {
  const selectedAuditType = document.getElementById('auditTypeSelectPie')?.value;
  const selectedCountry = document.getElementById('auditCountrySelectPie')?.value;

  let url = `${backendURL}/api/finding-status-distribution`;
  const params = [];

  if (selectedAuditType) params.push(`auditTypes=${encodeURIComponent(selectedAuditType)}`);
  if (selectedCountry) params.push(`auditCountries=${encodeURIComponent(selectedCountry)}`);

  if (params.length > 0) {
    url += '?' + params.join('&');
  }

  const pieChartColors = {
    'OPEN': '#3498db',
    'COMPLETED': '#2ecc71',
    'CLOSED': '#e67e22',
    'RISK ACCEPTED': '#9b59b6'
  };

  fetch(url, { credentials: 'include' })
    .then(res => res.json())
    .then(statusData => {
      const pieLabels = Object.keys(statusData);
      const pieValues = pieLabels.map(k => statusData[k]);
      const pieColors = pieLabels.map(k => pieChartColors[k.toUpperCase()] || '#bdc3c7');

      if (pieChartInstance) pieChartInstance.destroy();

      pieChartInstance = new Chart(document.getElementById('statusPie').getContext('2d'), {
        type: 'pie',
        data: {
          labels: pieLabels,
          datasets: [{
            data: pieValues,
            backgroundColor: pieColors,
            borderColor: '#f5f7fa',
            borderWidth: 2
          }]
        },
        options: {
          responsive: true,
          plugins: {
            legend: { display: false },
            datalabels: {
              formatter: (value, ctx) => {
                const total = ctx.chart.data.datasets[0].data.reduce((a, b) => a + b, 0);
                return ((value / total) * 100).toFixed(1) + '%';
              },
              color: '#fff',
              font: { weight: 'bold', size: 14 }
            }
          }
        },
        plugins: [ChartDataLabels]
      });
=======
>>>>>>> b4a18858


function reloadActionPieChart() {
  const selectedAuditType = document.getElementById('auditTypeSelectActionPie')?.value;

  let url = `${backendURL}/api/finding-action-status-distribution`;
  const params = [];

  if (selectedAuditType) params.push(`auditTypes=${encodeURIComponent(selectedAuditType)}`);
  if (params.length > 0) url += '?' + params.join('&');

  fetch(url, { credentials: 'include' })
    .then(res => res.json())
    .then(data => {
      const labels = Object.keys(data);
      const values = Object.values(data);

      const backgroundColors = labels.map(label => {
        const upper = label.toUpperCase();
        if (upper === 'OVERDUE') return '#e74c3c'; // kırmızı
        if (upper === 'DELAYED') return '#581845'; // koyu bordo
        return predefinedColors[upper] || fallbackColors[colorIndex++ % fallbackColors.length];
      });

      if (actionPieChartInstance) actionPieChartInstance.destroy();

      actionPieChartInstance = new Chart(document.getElementById('actionPie').getContext('2d'), {
        type: 'pie',
        data: {
          labels,
          datasets: [{
            data: values,
            backgroundColor: backgroundColors,
            borderColor: '#f5f7fa',
            borderWidth: 2
          }]
        },
        options: {
          responsive: true,
          plugins: {
            legend: { display: false },
            datalabels: {
              formatter: (value, ctx) => {
                const total = ctx.chart.data.datasets[0].data.reduce((a, b) => a + b, 0);
                return ((value / total) * 100).toFixed(1) + '%';
              },
              color: '#fff',
              font: { weight: 'bold', size: 14 }
            }
          }
        },
        plugins: [ChartDataLabels]
      });

      const total = values.reduce((a, b) => a + b, 0);
      const legendEl = document.getElementById('actionLegend');
      legendEl.innerHTML = `<strong>Total Actions:</strong> ${total}<br><br>`;
      labels.forEach((label, i) => {
        legendEl.innerHTML += `
          <div style="display:flex;align-items:center;margin-bottom:6px;">
            <div style="width:14px;height:14px;background:${backgroundColors[i]};margin-right:10px;border-radius:3px;"></div>
            ${label}: <strong style="margin-left:5px;">${values[i]}</strong>
          </div>`;
      });
    });
}

let leadStatusChartInstance = null;

function loadLeadStatusChart() {
  fetch(`${backendURL}/api/finding-action-status-by-lead`)
    .then(res => res.json())
    .then(data => {
      const leads = Object.keys(data);
      const statusesSet = new Set();

      leads.forEach(lead => {
        Object.keys(data[lead]).forEach(status => statusesSet.add(status));
      });

      const statuses = Array.from(statusesSet);
      statuses.forEach(status => {
        if (!statusColors[status]) {
          statusColors[status] = predefinedColors[status.toUpperCase()] || fallbackColors[colorIndex++ % fallbackColors.length];
        }
      });

      const datasets = statuses.map(status => {
        return {
          label: status,
          data: leads.map(lead => data[lead][status] || 0),
          backgroundColor: statusColors[status],
          borderRadius: 6
        };
      });

      const config = {
        type: 'bar',
        data: {
          labels: leads,
          datasets: datasets
        },
        options: {
          responsive: true,
          plugins: {
            legend: { position: 'top' },
            datalabels: { display: false }
          },
          scales: {
            x: { stacked: true },
            y: { stacked: true, beginAtZero: true }
          }
        },
        plugins: [ChartDataLabels]
      };

      if (leadStatusChartInstance) leadStatusChartInstance.destroy();
      leadStatusChartInstance = new Chart(document.getElementById('leadStatusChart').getContext('2d'), config);
    });
}

        // Two Dimensional Table
        fetch(`${backendURL}/api/statistics-by-control-and-risk`, { credentials: 'include' })
          .then(res => res.json())
          .then(data => {
            const container = document.getElementById('controlRiskTableContainer');
            const riskLevels = ['Critical', 'High', 'Medium', 'Low'];
            const headers = ['Internal Control Element', ...riskLevels, 'T:'];
            let html = '<table><thead><tr>';
            headers.forEach(h => html += `<th>${h}</th>`);
            html += '</tr></thead><tbody>';

            data.forEach(row => {
              html += '<tr>';
              html += `<td>${row.control}</td>`;
              riskLevels.forEach(level => {
                const count = row[level] || 0;
                if (count > 0 && row.control !== 'Total Unique Issues:') {
                  html += `<td style="cursor:pointer;text-decoration:underline;" onclick="showDetails('${row.control}', '${level}')">${count}</td>`;
                } else {
                  html += `<td>${count}</td>`;
                }
              });
              html += `<td>${row.Total}</td>`;
              html += '</tr>';
            });

            html += '</tbody></table>';
            container.innerHTML = html;
          });


fetch(`${backendURL}/api/statistics-by-type-and-risk`, { credentials: 'include' })
    .then(res => res.json())
    .then(data => {
      const container = document.getElementById('typeRiskTableContainer');
      const riskLevels = ['Critical', 'High', 'Medium', 'Low'];
      const headers = ['Risk Type', ...riskLevels, 'T:'];
      let html = '<table><thead><tr>';
      headers.forEach(h => html += `<th>${h}</th>`);
      html += '</tr></thead><tbody>';
    data.forEach(row => {
  html += '<tr>';
  html += `<td>${row.type}</td>`;
  riskLevels.forEach(level => {
    const count = row[level] || 0;
    if (count > 0 && row.type !== 'Total Unique Issues:') {
      html += `<td style="cursor:pointer;text-decoration:underline;" onclick="showDetails('${row.type}', '${level}', 'type')">${count}</td>`;
    } else {
      html += `<td>${count}</td>`;
    }
  });
  html += `<td>${row.Total}</td>`;
  html += '</tr>';
});

      html += '</tbody></table>';
      container.innerHTML = html;
    });

  function showDetails(control, risk, mode = 'control') {
  const title = `${control} – ${risk} Risk Findings`;
  document.getElementById('detailTitle').innerText = title;
  document.getElementById('detailList').innerHTML = '<li>Loading...</li>';
  document.getElementById('detailBox').style.display = 'block';

  const url = mode === 'control'
    ? `${backendURL}/api/finding-details-by-control-and-risk?control=${encodeURIComponent(control)}&risk=${encodeURIComponent(risk)}`
    : `${backendURL}/api/finding-details-by-type-and-risk?type=${encodeURIComponent(control)}&risk=${encodeURIComponent(risk)}`;

  fetch(url, { credentials: 'include' })
    .then(res => res.json())
    .then(data => {
      const list = document.getElementById('detailList');
      list.innerHTML = '';
      if (data.length === 0) {
        list.innerHTML = '<li>No findings found.</li>';
      } else {
        data.forEach(issue => {
          const li = document.createElement('li');
          li.innerHTML = `<a href="https://getir.atlassian.net/browse/${issue.key}" target="_blank">${issue.key}</a>: ${issue.summary}`;
          list.appendChild(li);
        });
      }
    });
}

     function showDetailsByYearAndStatus(year, status) {
  const title = `${status} Findings${year !== 'all' ? ' in ' + year : ''}`;
  document.getElementById('detailTitle').innerText = title;
  document.getElementById('detailList').innerHTML = '<li>Loading...</li>';
  document.getElementById('detailBox').style.display = 'block';

  fetch(`${backendURL}/api/finding-details?year=${encodeURIComponent(year)}&status=${encodeURIComponent(status)}`, { credentials: 'include' })
    .then(res => res.json())
    .then(data => {
      const list = document.getElementById('detailList');
      list.innerHTML = '';
      if (data.length === 0) {
        list.innerHTML = '<li>No findings found.</li>';
      } else {
        data.forEach(issue => {
          const li = document.createElement('li');
          li.innerHTML = `<a href="https://getir.atlassian.net/browse/${issue.key}" target="_blank">${issue.key}</a>: ${issue.summary}`;
          list.appendChild(li);
        });
      }
    });
}

// ✅ Bu satırı EKLE:
window.showDetailsByYearAndStatus = showDetailsByYearAndStatus;
let actionPieChartInstance = null;

function loadActionPieChart() {
  const selectedAuditType = document.getElementById('auditTypeSelectActionPie')?.value;

  let url = `${backendURL}/api/finding-action-status-distribution`;
  const params = [];

  if (selectedAuditType) params.push(`auditTypes=${encodeURIComponent(selectedAuditType)}`);
  if (params.length > 0) url += '?' + params.join('&');

  fetch(url, { credentials: 'include' })
    .then(res => res.json())
    .then(data => {
      const labels = Object.keys(data);
      const values = Object.values(data);

      const backgroundColors = labels.map(label => {
        const upper = label.toUpperCase();
        if (upper === 'OVERDUE') return '#e74c3c'; // kırmızı
        if (upper === 'DELAYED') return '#581845'; // koyu bordo
        return predefinedColors[upper] || fallbackColors[colorIndex++ % fallbackColors.length];
      });

      if (actionPieChartInstance) actionPieChartInstance.destroy();

      actionPieChartInstance = new Chart(document.getElementById('actionPie').getContext('2d'), {
        type: 'pie',
        data: {
          labels,
          datasets: [{
            data: values,
            backgroundColor: backgroundColors,
            borderColor: '#f5f7fa',
            borderWidth: 2
          }]
        },
        options: {
          responsive: true,
          plugins: {
            legend: { display: false },
            datalabels: {
              formatter: (value, ctx) => {
                const total = ctx.chart.data.datasets[0].data.reduce((a, b) => a + b, 0);
                return ((value / total) * 100).toFixed(1) + '%';
              },
              color: '#fff',
              font: { weight: 'bold', size: 14 }
            }
          }
        },
        plugins: [ChartDataLabels]
      });

      const total = values.reduce((a, b) => a + b, 0);
      const legendEl = document.getElementById('actionLegend');
      legendEl.innerHTML = `<strong>Total Actions:</strong> ${total}<br><br>`;
      labels.forEach((label, i) => {
        legendEl.innerHTML += `
          <div style="display:flex;align-items:center;margin-bottom:6px;">
            <div style="width:14px;height:14px;background:${backgroundColors[i]};margin-right:10px;border-radius:3px;"></div>
            ${label}: <strong style="margin-left:5px;">${values[i]}</strong>
          </div>`;
      });
    });
}

let auditProgressChartInstance = null;
let auditProgressDropdownsInitialized = false;

function loadAuditProgressChart() {
  let selectedLead = document.getElementById('auditLeadSelect')?.value;
  let selectedYear = document.getElementById('auditYearSelect')?.value;

  if (!selectedYear && !auditProgressDropdownsInitialized) {
    selectedYear = '2025';
  }

  fetch(`${backendURL}/api/yearly-audit-plan`, { credentials: 'include' })
    .then(res => res.json())
    .then(data => {
      const leads = new Set();
      const years = new Set();

      const filteredData = data
        .filter(d => {
          leads.add(d.auditLead);
          years.add(d.auditYear);
          return (!selectedLead || d.auditLead === selectedLead) &&
                 (!selectedYear || d.auditYear === selectedYear);
        })
        .sort((a, b) => b.progressLevel - a.progressLevel);

      const sortedLeads = Array.from(leads).sort();
      const sortedYears = Array.from(years).sort();

      const leadSelect = document.getElementById('auditLeadSelect');
      const yearSelect = document.getElementById('auditYearSelect');

      if (!auditProgressDropdownsInitialized) {
        leadSelect.innerHTML = '<option value="">All Leads</option>' +
          sortedLeads.map(l => `<option value="${l}">${l}</option>`).join('');
        yearSelect.innerHTML = sortedYears.map(y => `<option value="${y}">${y}</option>`).join('');
        leadSelect.value = selectedLead;
        yearSelect.value = selectedYear;
        auditProgressDropdownsInitialized = true;
      }

      // ✔️ Canvas yüksekliği dinamik ayarlanıyor
      const chartCanvas = document.getElementById('auditProgressChart');
      const chartWrapper = document.getElementById('auditProgressWrapper');
      const chartHeight = filteredData.length * 40;
      chartCanvas.height = chartHeight;
  chartCanvas.height = filteredData.length * 40;


      const allStages = ['Planned', 'Fieldwork', 'Pre Closing', 'Closing', 'Completed'];
      const greyColor = '#ecf0f1';
      const greenColor = '#27ae60';
      const segmentValue = 1 / allStages.length;

      const datasets = allStages.map((stage, idx) => ({
        label: stage,
        data: filteredData.map(() => segmentValue),
        backgroundColor: filteredData.map(d => d.progressLevel > idx ? greenColor : greyColor),
        stack: 'same',
        datalabels: {
          display: true,
          formatter: () => stage,
          color: (ctx) => ctx.dataset.backgroundColor[ctx.dataIndex] === greyColor ? '#7f8c8d' : '#ffffff',
          font: { weight: 'normal', size: 10 },
          anchor: 'center',
          align: 'center',
          clamp: true
        },
        borderRadius: 4,
        borderSkipped: false,
        barThickness: 12
      }));

      const ctx = chartCanvas.getContext('2d');
      if (auditProgressChartInstance) auditProgressChartInstance.destroy();

      auditProgressChartInstance = new Chart(ctx, {
        type: 'bar',
        data: {
          labels: filteredData.map(d => d.summary),
          datasets
        },
        options: {
          indexAxis: 'y',
          responsive: true,
          maintainAspectRatio: false, // 🔑 Canvas'ın aspect ratio zorlamaması için
          plugins: {
            legend: { display: false }
          },
          scales: {
            x: { min: 0, max: 1, display: false },
            y: {
              ticks: {
                font: { size: 12, weight: '500' }
              }
            }
          }
        },
        plugins: [ChartDataLabels]
      });
    });
}





let leadActionAgeChartInstance = null;
// Not: leadAgeChartChoices değişkeni silindi.

function loadLeadActionAgeChart() {
  const select = document.getElementById('auditLeadSelectAge');
  const selectedLead = select ? select.value : '';
  console.log("SEÇİLEN LEAD:", selectedLead);

<<<<<<< HEAD
  if (select.options.length <= 1) {
    fetch(`${backendURL}/api/finding-action-status-by-lead`, { credentials: 'include' })
=======
  if (select && select.options.length <= 1) {
    fetch(`${backendURL}/api/finding-action-status-by-lead`)
>>>>>>> b4a18858
      .then(res => res.json())
      .then(data => {
        const leads = Object.keys(data).sort();
        leads
          .filter(lead => lead && lead.trim() !== '')
          .forEach(lead => {
            const option = document.createElement('option');
            option.value = lead;
            option.textContent = lead;
            select.appendChild(option);
          });
          // Choices.js başlatma kodu buradan kaldırıldı.
      });
  }

  const query = selectedLead ? `?lead=${encodeURIComponent(selectedLead)}` : '';
  const baseURL = `${backendURL}/api`;

  const urls = [
    `${baseURL}/finding-action-age-summary${query}`,
    `${baseURL}/finding-action-age-summary-delayed${query}`
  ];

  Promise.all(urls.map(url => fetch(url, { credentials: 'include' }).then(res => res.json())))
    .then(([openData, delayedData]) => {
      const labels = [
        '-720–-360', '-360–-180', '-180–-90', '-90–-30', '-30–0',
        '0–30', '30–90', '90–180', '180–360', '360–720', '720+'
      ];
      const backgroundColors = [
        '#95a5a6', '#7f8c8d', '#bdc3c7', '#ecf0f1', '#f39c12',
        '#27ae60', '#f1c40f', '#e67e22', '#d35400', '#c0392b', '#8e44ad'
      ];
<<<<<<< HEAD

      // Her bucket için iki API'den gelen veriyi topla
      const combinedValues = labels.map(label =>
        (openData[label] || 0) + (delayedData[label] || 0)
      );

=======
      const combinedValues = labels.map(label => (openData[label] || 0) + (delayedData[label] || 0));
>>>>>>> b4a18858
      const config = {
        type: 'bar',
        data: {
          labels,
          datasets: [{
            label: 'Number of Actions',
            data: combinedValues,
            backgroundColor: backgroundColors,
            borderRadius: 6
          }]
        },
        options: {
          responsive: true,
          plugins: {
            legend: { display: false },
            datalabels: { display: false }
          },
          scales: {
            x: {
              stacked: true,
              ticks: { maxRotation: 90, minRotation: 90, align: 'center' }
            },
            y: {
              stacked: true,
              beginAtZero: true
            }
          }
        },
        plugins: [ChartDataLabels]
      };
      if (leadActionAgeChartInstance) leadActionAgeChartInstance.destroy();
      leadActionAgeChartInstance = new Chart(
        document.getElementById('leadActionAgeChart').getContext('2d'),
        config
      );
    })
    .catch(err => console.error('Error loading combined action age chart:', err));
}


async function loadProjectRiskChart() {
  try {
    const response = await fetch(`${backendURL}/api/finding-risk-distribution-by-project`, { credentials: 'include' });
    const data = await response.json();

    const container = document.getElementById('projectRiskTableContainer');
    const riskLevels = ['Critical', 'High', 'Medium', 'Low'];

    // 👇 Audit Year kolonu eklendi
    const headers = ['Audit Project', 'Audit Year', ...riskLevels, 'T:'];

    let html = '<table><thead><tr>';
    headers.forEach(h => html += `<th>${h}</th>`);
    html += '</tr></thead><tbody>';

    data.forEach(row => {
      html += '<tr>';
      html += `<td>${row.project}</td>`;      // Audit Project
      html += `<td>${row.year}</td>`;         // 👈 Audit Year buraya eklendi

      let total = 0;
      riskLevels.forEach(level => {
        const count = row[level] || 0;
        total += count;
        html += `<td>${count}</td>`;
      });

      html += `<td>${total}</td>`;
      html += '</tr>';
    });

    html += '</tbody></table>';
    container.innerHTML = html;
  } catch (error) {
    console.error('Failed to load project risk table:', error);
  }
}

async function loadAuditNameStatusTable() {
  try {
    const response = await fetch(`${backendURL}/api/finding-actions-by-audit-name-and-status`, { credentials: 'include' });
    const data = await response.json();

    const container = document.getElementById('auditNameStatusTableContainer');
    const allStatuses = new Set();

    // Tüm unique status'ları topla
    data.forEach(row => {
      Object.keys(row).forEach(key => {
        if (!['auditName', 'auditYear'].includes(key)) {
          allStatuses.add(key);
        }
      });
    });

    const sortedStatuses = Array.from(allStatuses).sort();
    const headers = ['Audit Name', 'Audit Year', ...sortedStatuses, 'T:'];

    // ✅ Audit Year'a göre büyükten küçüğe sırala
    data.sort((a, b) => {
      const yearA = typeof a.auditYear === 'object' ? parseInt(a.auditYear?.value) : parseInt(a.auditYear);
      const yearB = typeof b.auditYear === 'object' ? parseInt(b.auditYear?.value) : parseInt(b.auditYear);
      if (isNaN(yearA)) return 1;
      if (isNaN(yearB)) return -1;
      return yearB - yearA;
    });

    let html = '<table><thead><tr>';
    headers.forEach(h => html += `<th>${h}</th>`);
    html += '</tr></thead><tbody>';

    data.forEach(row => {
      let total = 0;
      const year = typeof row.auditYear === 'object' ? row.auditYear?.value || 'Unknown' : row.auditYear || 'Unknown';
      html += `<tr><td>${row.auditName}</td><td>${year}</td>`;
      sortedStatuses.forEach(status => {
        const count = row[status] || 0;
        html += `<td>${count}</td>`;
        total += count;
      });
      html += `<td>${total}</td></tr>`;
    });

    html += '</tbody></table>';
    container.innerHTML = html;
  } catch (error) {
    console.error('Failed to load audit name status table:', error);
  }
}





async function loadFraudImpactScoreCards() {
  try {
    const response = await fetch(`${backendURL}/api/fraud-impact-score-cards`, { credentials: 'include' });
    const data = await response.json();

    const scoreCards = data.scoreCards;
    console.log("Fraud Impact API Response:", scoreCards);

    const container = document.getElementById('investigationScoreCards2');
    container.innerHTML = '';

    const auditorCountPerYear = {
      "2021": 2.45,
      "2022": 6.03,
      "2023": 4.49,
      "2024": 1.73,
      "2025": 0.77
    };

    // Yıllara göre sırala (küçükten büyüğe)
    scoreCards.sort((a, b) => parseInt(b.year) - parseInt(a.year));


    scoreCards.forEach(item => {
      const year = item.year.toString();

      // Virgülleri kaldır ve sayıya çevir
      const rawImpact = item.impact.replace(/,/g, '');
      const totalImpact = parseFloat(rawImpact) || 0;

      const auditors = auditorCountPerYear[year] || 1;
      const perAuditor = totalImpact / auditors;

      // Kısa gösterim: milyon formatı
      const formattedImpact = `€${(totalImpact / 1_000_000).toFixed(2)}M`;
      const formattedPerAuditor = `€${(perAuditor / 1_000_000).toFixed(2)}M`;

      const card = document.createElement('div');
      card.className = 'score-card';

      card.innerHTML = `
        <h3>${year}</h3>
        <div class="count">${formattedImpact}</div>
        <p style="font-size:13px; margin-top: 4px; color:#bdc3c7;">${formattedPerAuditor} per auditor</p>
      `;

      container.appendChild(card);
    });

  } catch (error) {
    console.error("Failed to load fraud impact score cards:", error);
  }
}

async function loadLpImpactScoreCards() {
  try {
    const response = await fetch(`${backendURL}/api/lp-impact-score-cards`, { credentials: 'include' });
    const data = await response.json();

    const scoreCards = data.scoreCards;
    console.log("Fraud Impact API Response:", scoreCards);

    const container = document.getElementById('investigationScoreCards3');
    container.innerHTML = '';

    const auditorCountPerYear = {
      "2021": 2.70,
      "2022": 6.45,
      "2023": 5.33,
      "2024": 4.40,
      "2025": 1.31
    };

    // Yıllara göre sırala (küçükten büyüğe)
    scoreCards.sort((a, b) => parseInt(b.year) - parseInt(a.year));


    scoreCards.forEach(item => {
      const year = item.year.toString();

      // Virgülleri kaldır ve sayıya çevir
      const rawImpact = item.impact.replace(/,/g, '');
      const totalImpact = parseFloat(rawImpact) || 0;

      const auditors = auditorCountPerYear[year] || 1;
      const perAuditor = totalImpact / auditors;

      // Kısa gösterim: milyon formatı
      const formattedImpact = `€${(totalImpact / 1_000_000).toFixed(2)}M`;
      const formattedPerAuditor = `€${(perAuditor / 1_000_000).toFixed(2)}M`;

      const card = document.createElement('div');
      card.className = 'score-card';

      card.innerHTML = `
        <h3>${year}</h3>
        <div class="count">${formattedImpact}</div>
        <p style="font-size:13px; margin-top: 4px; color:#bdc3c7;">${formattedPerAuditor} per auditor</p>
      `;

      container.appendChild(card);
    });

  } catch (error) {
    console.error("Failed to load loss prevention impact score cards:", error);
  }
}


async function loadInvestigationScores() {
  try {
    const res = await fetch(`${backendURL}/api/investigation-counts`, { credentials: 'include' });
    const data = await res.json();
    console.log("Investigation API Response:", data);

    const container = document.getElementById('investigationScoreCards');
    container.innerHTML = '';

    const grouped = {};
    const auditorCountPerYear = {
      "2020": 0.30,
      "2021": 1.87,
      "2022": 3.01,
      "2023": 3.12,
      "2024": 2.44,
      "2025": 0.83
    };

    data.forEach(item => {
      if (!grouped[item.year]) grouped[item.year] = 0;
      grouped[item.year] += item.count;
    });

    const years = Object.keys(grouped).sort().reverse();

    years.forEach(year => {
      const total = grouped[year];
      const auditors = auditorCountPerYear[year] || 1;
      const perAuditor = (total / auditors).toFixed(2);

      const card = document.createElement('div');
      card.className = 'score-card';

      card.innerHTML = `
        <h3>${year}</h3>
        <div class="count">${total}</div>
        <p style="font-size:13px; margin-top: 4px; color:#bdc3c7;">${perAuditor} per auditor</p>
      `;

      container.appendChild(card);
    });

  } catch (error) {
    console.error("Failed to load investigation scores:", error);
  }
}

async function loadGoogleSheetTable() {
  try {
    const res = await fetch(`${backendURL}/api/google-sheet-data`, { credentials: 'include' });
    const data = await res.json();

    const rows = data.result;
    if (!Array.isArray(rows) || rows.length === 0) return;

    const container = document.getElementById("fraudImpactTableContainer");

    let html = '<table class="compact-table"><thead><tr>';
    rows[0].forEach(cell => {
      html += `<th>${cell}</th>`;
    });
    html += '</tr></thead><tbody>';

    for (let i = 1; i < rows.length; i++) {
      html += '<tr>';
      rows[i].forEach(cell => {
        html += `<td>${cell || ''}</td>`;
      });
      html += '</tr>';
    }

    html += '</tbody></table>';
    container.innerHTML = html;
  } catch (err) {
    console.error("Failed to load Google Sheet data:", err);
  }
}


async function loadAuditProjectScoreCards() {
  try {
    const res = await fetch(`${backendURL}/api/audit-projects-by-year`, { credentials: 'include' });
    const data = await res.json();

    const container = document.getElementById('auditProjectScoreCards');
    container.innerHTML = '';

    const auditorCountPerYear = {
      "2020": 1.60,
      "2021": 5.15,
      "2022": 13.09,
      "2023": 13.98,
      "2024": 6.51,
      "2025": 1.85
    };

    const countsPerYear = {};

    data.forEach(item => {
      const year = item.auditYear || 'Unknown';
      const count = item.count || 0;
      countsPerYear[year] = count;
    });

    const years = Object.keys(countsPerYear).sort().reverse();

    years.forEach(year => {
      const totalProjects = countsPerYear[year];
      const auditors = auditorCountPerYear[year] || 1;
      const perAuditor = (totalProjects / auditors).toFixed(2);

      const card = document.createElement('div');
      card.className = 'score-card';

      card.innerHTML = `
        <h3>${year}</h3>
        <div class="count">${totalProjects}</div>
        <p style="font-size:13px; margin-top: 4px; color:#bdc3c7;">${perAuditor} per auditor</p>
      `;

      container.appendChild(card);
    });

  } catch (error) {
    console.error("Failed to load audit project scorecards:", error);
  }
}


async function loadLossPreventionSummary() {
  try {
    const response = await fetch('https://exe-dash-backend.onrender.com/api/loss-prevention-summary' , { credentials: 'include' });
    const data = await response.json();
    const rows = data.result;

    if (!rows || rows.length === 0) {
      throw new Error("No data received");
    }

    const container = document.getElementById('lossPreventionSummaryContainer');

    const table = document.createElement('table');
    table.classList.add('compact-table');

    const thead = document.createElement('thead');
    const headerRow = document.createElement('tr');
    rows[0].forEach(text => {
      const th = document.createElement('th');
      th.textContent = text;
      headerRow.appendChild(th);
    });
    thead.appendChild(headerRow);
    table.appendChild(thead);

    const tbody = document.createElement('tbody');

    // 🔽 Başlık satırını atla (index 1'den başla)
    for (let i = 1; i < rows.length; i++) {
      const tr = document.createElement('tr');
      rows[i].forEach((cell, j) => {
        const td = document.createElement('td');
        td.textContent = cell;
        if (j === 0) td.style.textAlign = 'left';
        tr.appendChild(td);
      });
      tbody.appendChild(tr);
    }

    table.appendChild(tbody);
    container.innerHTML = ''; // Önceki içeriği temizle
    container.appendChild(table);
  } catch (error) {
    console.error('Loss Prevention API error:', error);
    document.getElementById('lossPreventionSummaryContainer').innerText = 'Failed to load data.';
  }
}
<<<<<<< HEAD
</script>
=======
async function checkLogin() {
  const usernameInput = document.getElementById('username').value.trim();
  const passwordInput = document.getElementById('password').value.trim();

  try {
    const response = await fetch('https://exe-dash-backend.onrender.com/api/login-credentials');
    const { username, password } = await response.json();

    if (usernameInput === username && passwordInput === password) {
      console.log("✅ Giriş başarılı!");

      // login panelini gizle
      const loginSection = document.getElementById('loginSection');
      if (loginSection) loginSection.style.display = 'none';

      // dashboard'u göster
      const dashboard = document.getElementById('dashboardContainer');
      if (dashboard) {
        dashboard.style.display = 'block';
        dashboard.style.visibility = 'visible';
        dashboard.style.opacity = 1;
      } else {
        console.error("❌ 'dashboardContainer' bulunamadı.");
      }

      // grafik yükleyici fonksiyonları çağır
      if (typeof initializeDashboard === 'function') {
        initializeDashboard(); // window.onload yerine
      } else {
        console.warn("⚠️ initializeDashboard fonksiyonu tanımlı değil.");
      }

    } else {
      document.getElementById('loginError').innerText = 'Invalid username or password';
    }

  } catch (error) {
    console.error('Login Error:', error);
    document.getElementById('loginError').innerText = 'Login failed. Please try again later.';
  }
} 
</script>
  </script>


>>>>>>> b4a18858
</body>
</html><|MERGE_RESOLUTION|>--- conflicted
+++ resolved
@@ -312,7 +312,7 @@
 /* This rule aligns the title to the left and the button to the right */
 .card-header {
   display: flex;
-  justify-content: space-between; 
+  justify-content: space-between;
   align-items: center;
   width: 100%;
   margin-bottom: 20px; /* ✅ FİLTREYİ AŞAĞI ALMAK İÇİN BU SATIRI EKLEYİN */
@@ -1115,7 +1115,7 @@
       <option value="">All Leads</option>
     </select>
   </div>
-  
+
   <canvas id="leadActionAgeChart"></canvas>
 </div>
 
@@ -1151,9 +1151,7 @@
 
 </div>
     <!-- Metin Görünümü Alt Kart -->
-<<<<<<< HEAD
-=======
-    
+
 <!-- 📦 1. XLSX kütüphanesini yükle -->
 <script src="https://cdnjs.cloudflare.com/ajax/libs/xlsx/0.18.5/xlsx.full.min.js"></script>
 
@@ -1170,9 +1168,9 @@
     console.log("Export to Excel butonuna tıklandı."); // ✅ Takip logu
 
     try {
-      const response = await fetch(`${backendURL}/api/finding-actions-export`);
+      const response = await fetch(`${backendURL}/api/finding-actions-export`, { credentials: 'include' });
       const data = await response.json();
-    
+
 
       if (!Array.isArray(data) || data.length === 0) {
         alert("No data found for export.");
@@ -1208,7 +1206,6 @@
   });
 });
 </script>
->>>>>>> b4a18858
 
   <script>
  const backendURL = 'https://exe-dash-backend.onrender.com';
@@ -1233,75 +1230,6 @@
       const barSelect = document.getElementById('auditTypeSelect');
       const actionSelect = document.getElementById('auditTypeSelectActionPie');
 
-<<<<<<< HEAD
-      barSelect.innerHTML = '<option value="">All Types</option>';
-      pieSelect.innerHTML = '<option value="">All Types</option>';
-      actionSelect.innerHTML = '<option value="">All Types</option>';
-
-      types.forEach(type => {
-        const option1 = document.createElement('option');
-        option1.value = type;
-        option1.textContent = type;
-        barSelect.appendChild(option1);
-
-        const option2 = document.createElement('option');
-        option2.value = type;
-        option2.textContent = type;
-        pieSelect.appendChild(option2);
-
-        const option3 = document.createElement('option');
-        option3.value = type;
-        option3.textContent = type;
-        actionSelect.appendChild(option3);
-      });
-
-      // ✅ Audit Type için Choices.js
-      const auditTypeSelectEl = document.getElementById('auditTypeSelect');
-      new Choices(auditTypeSelectEl, {
-        removeItemButton: true,
-        placeholder: true,
-        placeholderValue: 'Select Audit Types',
-        searchEnabled: true,
-        shouldSort: false
-      });
-
-      // 🔽 Ülkeleri çek
-      fetch(`${backendURL}/api/audit-countries`, { credentials: 'include' })
-        .then(res => res.json())
-        .then(countries => {
-          const barCountrySelect = document.getElementById('auditCountrySelect');
-          const pieCountrySelect = document.getElementById('auditCountrySelectPie');
-
-          barCountrySelect.innerHTML = '<option value="">All Countries</option>';
-          pieCountrySelect.innerHTML = '<option value="">All Countries</option>';
-
-          countries.forEach(country => {
-            const option1 = document.createElement('option');
-            option1.value = country;
-            option1.textContent = country;
-            barCountrySelect.appendChild(option1);
-
-            const option2 = document.createElement('option');
-            option2.value = country;
-            option2.textContent = country;
-            pieCountrySelect.appendChild(option2);
-          });
-
-          // ✅ Country için Choices.js (çoklu seçimli)
-          const auditCountrySelectEl = document.getElementById('auditCountrySelect');
-          new Choices(auditCountrySelectEl, {
-            removeItemButton: true,
-            placeholder: true,
-            placeholderValue: 'Select Countries',
-            searchEnabled: true,
-            shouldSort: false
-          });
-
-          // ✅ Grafikleri çiz
-          reloadBarChart();
-          reloadPieChart();
-          reloadActionPieChart();
-=======
       if (barSelect) {
         barSelect.innerHTML = '<option value="">All Types</option>';
         types.forEach(type => {
@@ -1311,7 +1239,7 @@
           barSelect.appendChild(option);
         });
       }
-      
+
       if (actionSelect) {
         actionSelect.innerHTML = '<option value="">All Types</option>';
         types.forEach(type => {
@@ -1319,10 +1247,9 @@
           option.value = type;
           option.textContent = type;
           actionSelect.appendChild(option);
->>>>>>> b4a18858
         });
       }
-      
+
       // "new Choices" ile başlayan blok buradan silindiği için
       // 'auditTypeSelect' filtresinin tasarımı artık değişmeyecek.
 
@@ -1334,7 +1261,7 @@
 function reloadBarChart() {
   const selectedAuditTypeOptions = Array.from(document.getElementById('auditTypeSelect')?.selectedOptions || []);
   const selectedAuditTypes = selectedAuditTypeOptions.map(opt => opt.value).filter(v => v !== "");
-  
+
   // const selectedAuditCountry satırı silindi.
 
   const params = new URLSearchParams();
@@ -1343,14 +1270,9 @@
   // Country parametresi ekleyen "if" bloğu silindi.
 
   const url = `${backendURL}/api/finding-status-by-year?${params.toString()}`;
-<<<<<<< HEAD
-
+
+  // Fonksiyonun geri kalanı aynı...
   fetch(url, { credentials: 'include' })
-=======
-  
-  // Fonksiyonun geri kalanı aynı...
-  fetch(url)
->>>>>>> b4a18858
     .then(res => res.json())
     .then(data => {
       const years = Object.keys(data).filter(y => y !== 'Unknown').sort();
@@ -1428,68 +1350,6 @@
 
 
 
-<<<<<<< HEAD
-let pieChartInstance = null;
-
-function reloadPieChart() {
-  const selectedAuditType = document.getElementById('auditTypeSelectPie')?.value;
-  const selectedCountry = document.getElementById('auditCountrySelectPie')?.value;
-
-  let url = `${backendURL}/api/finding-status-distribution`;
-  const params = [];
-
-  if (selectedAuditType) params.push(`auditTypes=${encodeURIComponent(selectedAuditType)}`);
-  if (selectedCountry) params.push(`auditCountries=${encodeURIComponent(selectedCountry)}`);
-
-  if (params.length > 0) {
-    url += '?' + params.join('&');
-  }
-
-  const pieChartColors = {
-    'OPEN': '#3498db',
-    'COMPLETED': '#2ecc71',
-    'CLOSED': '#e67e22',
-    'RISK ACCEPTED': '#9b59b6'
-  };
-
-  fetch(url, { credentials: 'include' })
-    .then(res => res.json())
-    .then(statusData => {
-      const pieLabels = Object.keys(statusData);
-      const pieValues = pieLabels.map(k => statusData[k]);
-      const pieColors = pieLabels.map(k => pieChartColors[k.toUpperCase()] || '#bdc3c7');
-
-      if (pieChartInstance) pieChartInstance.destroy();
-
-      pieChartInstance = new Chart(document.getElementById('statusPie').getContext('2d'), {
-        type: 'pie',
-        data: {
-          labels: pieLabels,
-          datasets: [{
-            data: pieValues,
-            backgroundColor: pieColors,
-            borderColor: '#f5f7fa',
-            borderWidth: 2
-          }]
-        },
-        options: {
-          responsive: true,
-          plugins: {
-            legend: { display: false },
-            datalabels: {
-              formatter: (value, ctx) => {
-                const total = ctx.chart.data.datasets[0].data.reduce((a, b) => a + b, 0);
-                return ((value / total) * 100).toFixed(1) + '%';
-              },
-              color: '#fff',
-              font: { weight: 'bold', size: 14 }
-            }
-          }
-        },
-        plugins: [ChartDataLabels]
-      });
-=======
->>>>>>> b4a18858
 
 
 function reloadActionPieChart() {
@@ -1560,7 +1420,7 @@
 let leadStatusChartInstance = null;
 
 function loadLeadStatusChart() {
-  fetch(`${backendURL}/api/finding-action-status-by-lead`)
+  fetch(`${backendURL}/api/finding-action-status-by-lead`, { credentials: 'include' })
     .then(res => res.json())
     .then(data => {
       const leads = Object.keys(data);
@@ -1904,13 +1764,8 @@
   const selectedLead = select ? select.value : '';
   console.log("SEÇİLEN LEAD:", selectedLead);
 
-<<<<<<< HEAD
-  if (select.options.length <= 1) {
+  if (select && select.options.length <= 1) {
     fetch(`${backendURL}/api/finding-action-status-by-lead`, { credentials: 'include' })
-=======
-  if (select && select.options.length <= 1) {
-    fetch(`${backendURL}/api/finding-action-status-by-lead`)
->>>>>>> b4a18858
       .then(res => res.json())
       .then(data => {
         const leads = Object.keys(data).sort();
@@ -1944,16 +1799,7 @@
         '#95a5a6', '#7f8c8d', '#bdc3c7', '#ecf0f1', '#f39c12',
         '#27ae60', '#f1c40f', '#e67e22', '#d35400', '#c0392b', '#8e44ad'
       ];
-<<<<<<< HEAD
-
-      // Her bucket için iki API'den gelen veriyi topla
-      const combinedValues = labels.map(label =>
-        (openData[label] || 0) + (delayedData[label] || 0)
-      );
-
-=======
       const combinedValues = labels.map(label => (openData[label] || 0) + (delayedData[label] || 0));
->>>>>>> b4a18858
       const config = {
         type: 'bar',
         data: {
@@ -2374,54 +2220,6 @@
     document.getElementById('lossPreventionSummaryContainer').innerText = 'Failed to load data.';
   }
 }
-<<<<<<< HEAD
 </script>
-=======
-async function checkLogin() {
-  const usernameInput = document.getElementById('username').value.trim();
-  const passwordInput = document.getElementById('password').value.trim();
-
-  try {
-    const response = await fetch('https://exe-dash-backend.onrender.com/api/login-credentials');
-    const { username, password } = await response.json();
-
-    if (usernameInput === username && passwordInput === password) {
-      console.log("✅ Giriş başarılı!");
-
-      // login panelini gizle
-      const loginSection = document.getElementById('loginSection');
-      if (loginSection) loginSection.style.display = 'none';
-
-      // dashboard'u göster
-      const dashboard = document.getElementById('dashboardContainer');
-      if (dashboard) {
-        dashboard.style.display = 'block';
-        dashboard.style.visibility = 'visible';
-        dashboard.style.opacity = 1;
-      } else {
-        console.error("❌ 'dashboardContainer' bulunamadı.");
-      }
-
-      // grafik yükleyici fonksiyonları çağır
-      if (typeof initializeDashboard === 'function') {
-        initializeDashboard(); // window.onload yerine
-      } else {
-        console.warn("⚠️ initializeDashboard fonksiyonu tanımlı değil.");
-      }
-
-    } else {
-      document.getElementById('loginError').innerText = 'Invalid username or password';
-    }
-
-  } catch (error) {
-    console.error('Login Error:', error);
-    document.getElementById('loginError').innerText = 'Login failed. Please try again later.';
-  }
-} 
-</script>
-  </script>
-
-
->>>>>>> b4a18858
 </body>
 </html>